"""Client for interacting with DVID HTTP API."""

import logging
from typing import Any, Dict, List
from dataclasses import dataclass
import json

import requests
import ast
import numpy as np
from numpy.typing import NDArray

logger = logging.getLogger(__name__)

@dataclass
class SparseVolumeStats:
    """Class to hold statistics about a sparse volume."""
    num_voxels: int
    num_blocks: int
    min_voxel: tuple
    max_voxel: tuple

class DVIDClient:
    """Client for making HTTP requests to DVID server."""

    def __init__(self, server: str, timeout: int = 60):
        """
        Initialize DVID client.

        Args:
            server: Base URL for the DVID server (without trailing slash)
            timeout: Request timeout in seconds
        """
        self.server = server.rstrip("/")
        self.timeout = timeout
        self.session = requests.Session()


    def get_info(self, uuid: str, instance: str) -> Dict[str, Any]:
        """
        Get instance info from DVID.
        
        Args:
            uuid: UUID of the DVID node
            instance: Name of the data instance

        Returns:
            Dictionary of instance info
        """
        url = f"{self.server}/api/node/{uuid}/{instance}/info"
        logger.debug(f"GET request to {url}")
        
        response = self.session.get(url, timeout=self.timeout)
        response.raise_for_status()
        
        return response.json()

    def get_sparse_vol_stats(self, uuid: str, instance: str, label_id: int) -> SparseVolumeStats:
        """
        Get sparse volume statistics for a specific label ID.
        
        Args:
            uuid: UUID of the DVID node
            instance: Name of the labelmap instance (usually 'segmentation')
            label_id: Label ID to query

        Returns:
            SparseVolumeStats object containing # voxels, # blocks, min/max voxel coords
        """
        url = f"{self.server}/api/node/{uuid}/{instance}/sparsevol-size/{label_id}"
        
        response = self.session.get(url, timeout=self.timeout)
        response.raise_for_status()
        data = response.json()

        return SparseVolumeStats(
            num_voxels=data["voxels"],
            num_blocks=data["numblocks"],
            min_voxel=tuple(data["minvoxel"]),
            max_voxel=tuple(data["maxvoxel"])
        )
    
<<<<<<< HEAD
    def get_label(self, uuid: str, instance: str, point: tuple[int, int, int], supervoxels: bool = False) -> int:
        """
        Get label data for a specific point.
        
        Args:
            uuid: UUID of the DVID node
            instance: Name of the labelmap instance (usually 'segmentation')
            point: Tuple of (x, y, z) coordinates
            supervoxels: If True, returns supervoxel data instead of agglomerated body data

        Returns:
            Binary encoded label data

        """
        url = f"{self.server}/api/node/{uuid}/{instance}/label/{point[0]}_{point[1]}_{point[2]}"

        params = {}
        if supervoxels:
            params["supervoxels"] = "true"

        logger.debug(f"GET request to {url} with params {params}")
        
        response = self.session.get(url, params=params, timeout=self.timeout)
        response.raise_for_status()
        data = json.loads(response.content)
        label = data["Label"]
        
        return label

    def get_labels(self, uuid: str, instance: str, points: List[List[int]], supervoxels: bool = False) -> List[int]:
        """
        Get label data for multiple points.
        
        Args:
            uuid: UUID of the DVID node
            instance: Name of the labelmap instance (usually 'segmentation')
            points: List of Lists of (x, y, z) coordinates
            supervoxels: If True, returns supervoxel data instead of agglomerated body data

        Returns:
            List of label IDs for each point
        """
        url = f"{self.server}/api/node/{uuid}/{instance}/labels"
        
        params = {}
        if supervoxels:
            params["supervoxels"] = "true"
            
        logger.debug(f"GET request to {url} with params {params}")
        
        response = self.session.get(url, params=params, json=points, timeout=self.timeout)
        response.raise_for_status()
        
        return response.json()
        
        
=======
    def get_supervoxels(self, uuid: str, instance: str, body_id: int) -> NDArray[np.int64]:
        """
        Get supervoxel IDs for a specific body ID.
        """
        url = f"{self.server}/api/node/{uuid}/{instance}/supervoxels/{body_id}"
        response = self.session.get(url, timeout=self.timeout)
        response.raise_for_status()

        # convert to array of integers
        response = response.content.decode('utf-8')
        response = ast.literal_eval(response)
        response = np.array(response, dtype=np.int64)

        return response
>>>>>>> 314b7454

    def get_sparse_vol(self, uuid: str, instance: str, label_id: int, 
                   format: str = "rles", scale: int = 0, supervoxels: bool = False) -> bytes:
        """
        Get sparse volume data for a specific label ID.
        
        Args:
            uuid: UUID of the DVID node
            instance: Name of the labelmap instance (usually 'segmentation')
            label_id: Label ID to query
            format: Format of the sparse volume ('rles' or 'blocks')
            scale: Resolution scale (0 is highest resolution)
            supervoxels: If True, returns supervoxel data instead of agglomerated body data

        Returns:
            Binary encoded sparse volume data
        """
        url = f"{self.server}/api/node/{uuid}/{instance}/sparsevol/{label_id}"
        params = {"format": format}
        
        if scale > 0:
            params["scale"] = scale
            
        if supervoxels:
            params["supervoxels"] = "true"
            
        logger.debug(f"GET request to {url} with params {params}")
        
        response = self.session.get(url, params=params, timeout=self.timeout)
        response.raise_for_status()
        
        return response.content
        
    def get_label_blocks(self, uuid: str, instance: str, block_coords: str, 
                          scale: int = 0, supervoxels: bool = False) -> bytes:
        """
        Get blocks of label data for specific block coordinates.
        
        Args:
            uuid: UUID of the DVID node
            instance: Name of the labelmap instance (usually 'segmentation')
            block_coords: Comma-separated string of block coordinates (e.g., "10,11,12,13,14,15")
            scale: Resolution scale (0 is highest resolution)
            supervoxels: If True, returns unmapped supervoxels instead of agglomerated labels

        Returns:
            Binary encoded block data
        """
        url = f"{self.server}/api/node/{uuid}/{instance}/specificblocks"
        params = {
            "blocks": block_coords,
            "scale": scale
        }
        if supervoxels:
            params["supervoxels"] = "true"
            
        logger.debug(f"GET request to {url} with params {params}")
        
        response = self.session.get(url, params=params, timeout=self.timeout)
        response.raise_for_status()
        
        return response.content<|MERGE_RESOLUTION|>--- conflicted
+++ resolved
@@ -80,7 +80,6 @@
             max_voxel=tuple(data["maxvoxel"])
         )
     
-<<<<<<< HEAD
     def get_label(self, uuid: str, instance: str, point: tuple[int, int, int], supervoxels: bool = False) -> int:
         """
         Get label data for a specific point.
@@ -136,8 +135,6 @@
         
         return response.json()
         
-        
-=======
     def get_supervoxels(self, uuid: str, instance: str, body_id: int) -> NDArray[np.int64]:
         """
         Get supervoxel IDs for a specific body ID.
@@ -152,7 +149,6 @@
         response = np.array(response, dtype=np.int64)
 
         return response
->>>>>>> 314b7454
 
     def get_sparse_vol(self, uuid: str, instance: str, label_id: int, 
                    format: str = "rles", scale: int = 0, supervoxels: bool = False) -> bytes:
